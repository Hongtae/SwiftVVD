//
//  File: RenderCommandEncoder.swift
//  Author: Hongtae Kim (tiff2766@gmail.com)
//
//  Copyright (c) 2022-2023 Hongtae Kim. All rights reserved.
//

import Foundation

public enum VisibilityResultMode {
    case disabled
    case boolean
    case counting
}

public struct Viewport {
    public var x: Double
    public var y: Double
    public var width: Double
    public var height: Double
    public var nearZ: Double
    public var farZ: Double

    public init(x: Double,
                y: Double,
                width: Double,
                height: Double,
                nearZ: Double,
                farZ: Double) {
        self.x = x
        self.y = y
        self.width = width
        self.height = height
        self.nearZ = nearZ
        self.farZ = farZ
    }
}

public struct ScissorRect {
    public var x: Int
    public var y: Int
    public var width: Int
    public var height: Int

    public init(x: Int, y: Int, width: Int, height: Int) {
        self.x = x
        self.y = y
        self.width = width
        self.height = height
    }
}

public protocol RenderCommandEncoder: CommandEncoder {
    func setResource(_: ShaderBindingSet, atIndex: Int)
    func setViewport(_: Viewport)
    func setScissorRect(_: ScissorRect)
    func setRenderPipelineState(_: RenderPipelineState)

    func setVertexBuffer(_: Buffer, offset: Int, index: Int)
    func setVertexBuffers(_: [Buffer], offsets: [Int], index: Int)

    func setDepthStencilState(_: DepthStencilState?)
    func setDepthClipMode(_: DepthClipMode)
    func setCullMode(_: CullMode)
    func setFrontFacing(_: Winding)
    func setTriangleFillMode(_: TriangleFillMode)

    func setBlendColor(red: Float, green: Float, blue: Float, alpha: Float)
    func setStencilReferenceValue(_: UInt32)
    func setStencilReferenceValues(front: UInt32, back: UInt32)
    func setDepthBias(_ depthBias: Float, slopeScale: Float, clamp: Float)

    func pushConstant<D: DataProtocol>(stages: ShaderStageFlags, offset: Int, data: D)

<<<<<<< HEAD
    func drawPrimitives(type: PrimitiveType, vertexStart: Int, vertexCount: Int, instanceCount: Int, baseInstance: Int)
    func drawIndexedPrimitives(type: PrimitiveType, indexCount: Int, indexType: IndexType, indexBuffer: Buffer, indexBufferOffset: Int, instanceCount: Int, baseVertex: Int, baseInstance: Int)
=======
    func draw(vertexStart: Int, vertexCount: Int, instanceCount: Int, baseInstance: Int)
    func drawIndexed(indexCount: Int, indexType: IndexType, indexBuffer: Buffer, indexBufferOffset: Int, instanceCount: Int, baseVertex: Int, baseInstance: Int)
}

public extension RenderCommandEncoder {
    func setViewport(frame: CGRect,
                     near: any BinaryFloatingPoint,
                     far: any BinaryFloatingPoint) {
        let frame = frame.standardized
        self.setViewport(Viewport(x: Double(frame.origin.x),
                                  y: Double(frame.origin.y),
                                  width: Double(frame.width),
                                  height: Double(frame.height),
                                  nearZ: Double(near), farZ: Double(far)))
    }

    func setScissorRect(_ rect: CGRect) {
        let rect = rect.standardized
        self.setScissorRect(ScissorRect(x: Int(rect.origin.x),
                                        y: Int(rect.origin.y),
                                        width: Int(rect.width),
                                        height: Int(rect.height)))
    }
>>>>>>> 45f02121
}<|MERGE_RESOLUTION|>--- conflicted
+++ resolved
@@ -72,12 +72,8 @@
 
     func pushConstant<D: DataProtocol>(stages: ShaderStageFlags, offset: Int, data: D)
 
-<<<<<<< HEAD
     func drawPrimitives(type: PrimitiveType, vertexStart: Int, vertexCount: Int, instanceCount: Int, baseInstance: Int)
     func drawIndexedPrimitives(type: PrimitiveType, indexCount: Int, indexType: IndexType, indexBuffer: Buffer, indexBufferOffset: Int, instanceCount: Int, baseVertex: Int, baseInstance: Int)
-=======
-    func draw(vertexStart: Int, vertexCount: Int, instanceCount: Int, baseInstance: Int)
-    func drawIndexed(indexCount: Int, indexType: IndexType, indexBuffer: Buffer, indexBufferOffset: Int, instanceCount: Int, baseVertex: Int, baseInstance: Int)
 }
 
 public extension RenderCommandEncoder {
@@ -99,5 +95,4 @@
                                         width: Int(rect.width),
                                         height: Int(rect.height)))
     }
->>>>>>> 45f02121
 }